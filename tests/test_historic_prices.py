--- conflicted
+++ resolved
@@ -1,368 +1,7 @@
 import unittest
 from unittest.mock import patch
 import pandas as pd
-<<<<<<< HEAD
-=======
-from ib_insync import IB, Stock, Option, util
-# Additional import for yfinance fallback
-import yfinance as yf
-# optional progress bar
-try:
-    from tqdm import tqdm
-    PROGRESS = True
-except ImportError:
-    PROGRESS = False
-# Symbol → (Contract class, kwargs) for non‑stock underlyings
-from ib_insync import Index, Future  # already imported IB, Stock, Option, util
-SYMBOL_MAP = {
-    "VIX":  (Index,  dict(symbol="VIX",  exchange="CBOE")),
-    "VVIX": (Index,  dict(symbol="VVIX", exchange="CBOE")),
-    "^TNX": (Index,  dict(symbol="TNX",  exchange="CBOE")),
-    "^TYX": (Index,  dict(symbol="TYX",  exchange="CBOE")),
-    # Futures entries in SYMBOL_MAP are not used for contract selection anymore
-    "GC=F": (Future, dict(symbol="GC", lastTradeDateOrContractMonth="", exchange="COMEX")),
-    "SI=F": (Future, dict(symbol="SI", lastTradeDateOrContractMonth="", exchange="COMEX")),
-    "CL=F": (Future, dict(symbol="CL", lastTradeDateOrContractMonth="", exchange="NYMEX")),
-    "HG=F": (Future, dict(symbol="HG", lastTradeDateOrContractMonth="", exchange="COMEX")),
-    "NG=F": (Future, dict(symbol="NG", lastTradeDateOrContractMonth="", exchange="NYMEX")),
-}
 
-# Map yfinance-style futures tickers to (root symbol, exchange)
-FUTURE_ROOTS = {
-    "GC=F": ("GC", "COMEX"),
-    "SI=F": ("SI", "COMEX"),
-    "CL=F": ("CL", "NYMEX"),
-    "HG=F": ("HG", "COMEX"),
-    "NG=F": ("NG", "NYMEX"),
-}
-
-# ───────────────────────── CONFIG ──────────────────────────
-PORTFOLIO_FILES = ["tickers_live.txt", "tickers.txt"]
-DATE_TAG = datetime.utcnow().strftime("%Y%m%d")
-# save to iCloud Drive Downloads
-OUTPUT_DIR = "/Users/yordamkocatepe/Library/Mobile Documents/com~apple~CloudDocs/Downloads"
-os.makedirs(OUTPUT_DIR, exist_ok=True)
-OUTPUT_CSV = os.path.join(OUTPUT_DIR, f"tech_signals_{DATE_TAG}.csv")
-
-HIST_DAYS       = 300          # enough for SMA200 / ADX
-SPAN_PCT        = 0.05       # ±5 % strike window
-ATM_DELTA_BAND  = 0.10         # |Δ| ≤ 0.10
-RISK_FREE_RATE  = 0.01
-DATA_DIR        = "iv_history"
-os.makedirs(DATA_DIR, exist_ok=True)
-
-IB_HOST, IB_PORT, IB_CID = "127.0.0.1", 7497, 1   # tweak if needed
-
-logging.basicConfig(level=logging.INFO,
-                    format="%(asctime)s %(levelname)s %(message)s")
-
-# quiet ib_insync chatter
-logging.getLogger("ib_insync.wrapper").setLevel(logging.WARNING)
-logging.getLogger("ib_insync.client").setLevel(logging.WARNING)
-logging.getLogger("ib_insync.ib").setLevel(logging.ERROR)
-
-# ────────────────────── helpers ────────────────────────────
-def _norm_cdf(x): return 0.5 * (1.0 + erf(x / sqrt(2)))
-def _bs_delta(S, K, T, r, sigma, call=True):
-    if S <= 0 or K <= 0 or T <= 0 or sigma <= 0: return 0.0
-    d1 = (log(S / K) + (r + 0.5*sigma**2)*T)/(sigma*sqrt(T))
-    return _norm_cdf(d1) if call else _norm_cdf(d1) - 1.0
-
-def load_tickers():
-    p = next((f for f in PORTFOLIO_FILES if os.path.exists(f)), None)
-    if not p:
-        logging.error("Portfolio file not found; aborting.")
-        sys.exit(1)
-    with open(p) as f:
-        return [l.strip().upper() for l in f if l.strip()]
-
-# Helper to robustly parse IBKR lastTradeDateOrContractMonth and fetch nearest active future
-def _parse_ib_month(dt_str: str) -> datetime:
-    """
-    IB future strings are either YYYYMM or YYYYMMDD.
-    Return a datetime representing the first day of that month/contract.
-    """
-    try:
-        if len(dt_str) == 6:
-            return datetime.strptime(dt_str, "%Y%m")
-        elif len(dt_str) == 8:
-            return datetime.strptime(dt_str, "%Y%m%d")
-    except ValueError:
-        pass
-    # unknown format → far past so it's considered expired
-    return datetime(1900, 1, 1)
-
-def front_future(root: str, exch: str) -> Future:
-    """Return the nearest non‑expired future contract for root/exchange."""
-    details = ib.reqContractDetails(Future(root, exchange=exch))
-    if not details:
-        raise ValueError("no contract details")
-    # sort by maturity and return first future that hasn't expired
-    for det in sorted(details, key=lambda d: _parse_ib_month(d.contract.lastTradeDateOrContractMonth)):
-        dt = _parse_ib_month(det.contract.lastTradeDateOrContractMonth)
-        if dt > datetime.utcnow():
-            return det.contract
-    # fallback to first detail if all expired
-    return details[0].contract
-
-# ────────────────────── connect IB ─────────────────────────
-ib = IB()
-try:
-    ib.connect(IB_HOST, IB_PORT, clientId=IB_CID)
-    USE_IB = True
-except Exception:
-    logging.warning("IBKR Gateway not reachable – using yfinance only.")
-    USE_IB = False
-
-rows, tickers = [], load_tickers()
-ts_now = datetime.utcnow().strftime("%Y-%m-%dT%H:%M:%SZ")
-
-# pull SPY once for beta
-if USE_IB:
-    spy = Stock("SPY", "SMART", "USD")
-    spy_bars = ib.reqHistoricalData(spy, "", f"{HIST_DAYS} D",
-                                    "1 day", "TRADES", useRTH=True)
-    spy_ret = pd.Series(dtype=float)
-    if spy_bars:
-        _df = util.df(spy_bars)
-        if not _df.empty:
-            spy_ret = _df["close"].pct_change().dropna()
-else:
-    try:
-        spy_df = yf.download("SPY", period=f"{HIST_DAYS}d", interval="1d", progress=False)
-        spy_ret = spy_df["Close"].pct_change().dropna() if not spy_df.empty else pd.Series(dtype=float)
-    except Exception as e:
-        logging.warning("yfinance hist error SPY: %s", e)
-        spy_ret = pd.Series(dtype=float)
-
-iterable = tqdm(tickers, desc="tech signals") if PROGRESS else tickers
-for tk in iterable:
-    logging.info("▶ %s", tk)
-    if tk == "MOVE":
-        logging.info("Skipping option chain for MOVE index (no options).")
-        continue
-
-    if USE_IB:
-        # ----- contract selection -----
-        if tk in FUTURE_ROOTS:
-            root, exch = FUTURE_ROOTS[tk]
-            try:
-                stk = front_future(root, exch)
-            except Exception as e:
-                logging.warning("Front future lookup failed for %s: %s", tk, e)
-                continue
-        elif tk in SYMBOL_MAP:
-            cls, kw = SYMBOL_MAP[tk]
-            stk = cls(**kw)
-        else:
-            stk = Stock(tk, "SMART", "USD")
-        ib.qualifyContracts(stk)
-        if not stk.conId:
-            logging.warning("Could not qualify %s – skipping", tk)
-            continue
-
-        bar_type = "TRADES"
-        if isinstance(stk, Index):
-            bar_type = "MIDPOINT"   # indices don’t have prints
-        if tk in {"VIX", "VVIX", "^TNX", "^TYX"}:
-            bar_type = "TRADES"
-
-        try:
-            bars = ib.reqHistoricalData(stk, "", f"{HIST_DAYS} D",
-                                        "1 day", bar_type, useRTH=True)
-            df = util.df(bars) if bars else pd.DataFrame()
-        except Exception as e:
-            logging.warning("IB hist error %s: %s", tk, e)
-            df = pd.DataFrame()
-
-        # If IB failed, try yfinance
-        if df.empty:
-            try:
-                yf_df = yf.download(tk, period=f"{HIST_DAYS}d", interval="1d", progress=False)
-                yf_df.rename(columns=str.lower, inplace=True)  # align column names
-                yf_df.reset_index(inplace=True)
-                yf_df.rename(columns={"date": "date"}, inplace=True)
-                df = yf_df
-                logging.info("Used yfinance bars for %s", tk)
-            except Exception as e:
-                logging.warning("yfinance hist error %s: %s", tk, e)
-                continue
-    else:
-        try:
-            yf_df = yf.download(tk, period=f"{HIST_DAYS}d", interval="1d", progress=False)
-            yf_df.rename(columns=str.lower, inplace=True)
-            yf_df.reset_index(inplace=True)
-            yf_df.rename(columns={"date": "date"}, inplace=True)
-            df = yf_df
-        except Exception as e:
-            logging.warning("yfinance hist error %s: %s", tk, e)
-            continue
-        stk = None
-        iv_now = oi_near = earn_dt = np.nan
-
-    df.set_index("date", inplace=True)
-    c, h, l = df["close"], df["high"], df["low"]
-    c_ff = c.ffill()   # forward‑fill so today’s partial bar isn’t NaN
-
-    sma20  = float(c_ff.rolling(20,  min_periods=1).mean().iloc[-1])
-    sma50  = float(c_ff.rolling(50,  min_periods=1).mean().iloc[-1])
-    sma200 = float(c_ff.rolling(200, min_periods=1).mean().iloc[-1])
-    delta = c_ff.diff()
-    gain  = delta.clip(lower=0).rolling(14, min_periods=1).mean()
-    loss  = (-delta.clip(upper=0)).rolling(14, min_periods=1).mean()
-    rsi14 = 100 - 100 / (1 + gain / (loss + 1e-9))
-    tr = pd.concat([h-l,(h-c.shift()).abs(),(l-c.shift()).abs()], axis=1).max(axis=1)
-    atr14 = tr.rolling(14).mean().iloc[-1]
-    plus_dm = (h.diff()).where((h.diff()>l.diff().abs())&(h.diff()>0),0)
-    minus_dm= (l.diff()).where((l.diff()>h.diff().abs())&(l.diff()>0),0)
-    tr14 = tr.rolling(14).sum()
-    pdi = 100*plus_dm.rolling(14).sum()/tr14
-    mdi = 100*minus_dm.rolling(14).sum()/tr14
-    adx14 = ((pdi-mdi).abs()/(pdi+mdi)*100).rolling(14).mean().iloc[-1]
-    ADV30 = df["volume"].tail(30).mean()
-
-    # -------------------------------- option chain section ------------------------------
-    # Only run option‑chain logic for *stock or ETF underlyings*.
-    # Anything with secType other than 'STK' (futures, indexes, cash, etc.)
-    # is skipped to avoid 322 / 200 errors and hangs.
-    if USE_IB and stk is not None and stk.secType == "STK":
-        try:
-            chains = ib.reqSecDefOptParams(tk, "", "STK", stk.conId)
-            if not chains:
-                raise Exception("No option‑chain data")
-
-            expirations = sorted(chains[0].expirations)
-            if not expirations:
-                raise Exception("No expirations")
-
-            today_d = datetime.utcnow().date()
-            # Prefer the nearest expiry ≤ 7 days (weekly); else fallback to first Friday; else earliest
-            expiry = next((e for e in expirations
-                           if (datetime.strptime(e, "%Y%m%d").date() - today_d).days <= 7),
-                      next((e for e in expirations
-                           if datetime.strptime(e, "%Y%m%d").weekday() == 4),
-                           expirations[0]))
-
-            trading_classes = getattr(chains[0], "tradingClasses", [])
-            root_tc = trading_classes[0] if trading_classes else tk
-
-            strikes_full = sorted(chains[0].strikes)
-            spot = c_ff.iloc[-1]
-
-            # Keep only strikes within ±5 % of spot and snap to 0.50 increments
-            strikes = []
-            for s in strikes_full:
-                if s <= 0 or abs(s - spot) > SPAN_PCT * spot:
-                    continue
-                s_snap = round(s * 2) / 2      # nearest 0.50 increment
-                if abs(s_snap*2 - round(s_snap*2)) < 1e-4:   # ensure .00 or .50
-                    strikes.append(s_snap)
-            strikes = sorted(set(strikes), key=lambda x: abs(x - spot))[:12]   # 12 closest strikes
-
-            # Build contracts; add tradingClass to improve recognition
-            contracts = []
-            for s in strikes:
-                for r in ("C", "P"):
-                    contracts.append(
-                        Option(tk, expiry, s, r,
-                               exchange="SMART", currency="USD", tradingClass=root_tc)
-                    )
-
-            # Qualify contracts; drop the ones that fail immediately
-            qual = []
-            for con in contracts:
-                try:
-                    ql = ib.qualifyContracts(con)
-                    if ql and ql[0].conId:
-                        qual.append(ql[0])
-                except Exception:
-                    continue
-            if not qual:
-                raise Exception("No valid contracts after qualification")
-
-            # Request market data snapshots
-            for con in qual:
-                try:
-                    # openInterest only arrives on streaming market data → snapshot must be False
-                    ib.reqMktData(con, "101,106", False, False)   # 101=openInt,106=impVol
-                except Exception:
-                    continue    # silently skip rejects
-            ib.sleep(3.0)   # give snapshots time to populate
-            # Cancel streaming to avoid dangling subscriptions
-            for con in qual:
-                ib.cancelMktData(con)
-            # Allow IB gateway a brief breather to clear errors
-            ib.sleep(0.5)
-
-            # collect IV & OI
-            iv_now = np.nan
-            min_diff = 1e9
-            T = max((datetime.strptime(expiry, "%Y%m%d") - datetime.utcnow()).days, 1) / 365
-            oi_sum = 0
-            for con in qual:
-                tk_data = ib.ticker(con)
-                iv_ = getattr(tk_data, "impliedVolatility", None)
-                oi_ = getattr(tk_data, "openInterest", None)
-                if iv_ is None or oi_ is None:
-                    continue
-                diff = abs(con.strike - spot)
-                if con.right == "C" and diff < min_diff:
-                    min_diff, iv_now = diff, iv_
-                delta = _bs_delta(spot, con.strike, T, RISK_FREE_RATE,
-                                  iv_, con.right == "C")
-                if abs(delta) <= ATM_DELTA_BAND:
-                    oi_sum += oi_
-            oi_near = oi_sum
-
-            # earnings date  – skipped to avoid News‑feed permission errors
-            earn_dt = np.nan
-
-        except Exception as e:
-            logging.warning("Chain/OI/IV fail for %s: %s", tk, e)
-            # iv_now, oi_near, earn_dt remain NaN
-    else:
-        iv_now = oi_near = earn_dt = np.nan
-
-    # IV rank
-    fn = os.path.join(DATA_DIR,f"{tk}.csv")
-    if not np.isnan(iv_now):
-        today = datetime.utcnow().strftime("%Y-%m-%d")
-        pd.DataFrame([[today, iv_now]],
-                     columns=["date","iv"]).to_csv(fn, mode="a",
-                     header=not os.path.exists(fn), index=False)
-    iv_hist = pd.read_csv(fn).drop_duplicates("date").tail(252)["iv"] \
-             if os.path.exists(fn) else pd.Series()
-    iv_rank = np.nan if iv_hist.empty or iv_hist.max()==iv_hist.min() \
-              else (iv_now-iv_hist.min())/(iv_hist.max()-iv_hist.min())*100
-
-    # --- beta vs SPY (align on common dates) ---
-    beta = np.nan
-    if not spy_ret.empty:
-        ret = c_ff.pct_change().dropna()
-        common = spy_ret.index.intersection(ret.index)
-        if len(common) > 10:            # need some overlap
-            beta = np.cov(ret.loc[common], spy_ret.loc[common])[0, 1] / spy_ret.loc[common].var()
-
-    # Fallback: pull next earnings date from yfinance if still NaN
-    if earn_dt is np.nan or pd.isna(earn_dt):
-        try:
-            cal = yf.Ticker(tk).calendar
-            if not cal.empty and 'Earnings Date' in cal.index:
-                edm = cal.loc['Earnings Date'][0]
-                if not pd.isna(edm):
-                    earn_dt = pd.to_datetime(edm).date().isoformat()
-        except Exception:
-            pass
-
-    rows.append(dict(timestamp=ts_now, ticker=tk,
-                     ADX=adx14, ATR=atr14,
-                     _20dma=sma20, _50dma=sma50, _200dma=sma200,
-                     IV_rank=iv_rank, RSI=rsi14,
-                     beta_SPY=beta, ADV30=ADV30,
-                     next_earnings=earn_dt, OI_near_ATM=oi_near))
-
-    ib.sleep(0.25)
->>>>>>> ee0aa7e3
 
 import historic_prices as hp
 
